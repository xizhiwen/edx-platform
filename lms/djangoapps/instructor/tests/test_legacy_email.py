--- conflicted
+++ resolved
@@ -1,15 +1,8 @@
 """
-<<<<<<< HEAD
-Unit tests for email feature flag in legacy instructor dashboard
-and student dashboard. Additionally tests that bulk email
-is always disabled for non-Mongo backed courses, regardless
-of email feature flag.
-=======
 Unit tests for email feature flag in legacy instructor dashboard.
 Additionally tests that bulk email is always disabled for non-Mongo
 backed courses, regardless of email feature flag, and that the
 view is conditionally available when Course Auth is turned on.
->>>>>>> aba8fa68
 """
 from django.test.utils import override_settings
 from django.conf import settings
